--- conflicted
+++ resolved
@@ -2,20 +2,10 @@
 
 changelog:
   categories:
-<<<<<<< HEAD
-    - title: 🏕 Features
-      labels:
-        - '*'
-      exclude:
-        labels:
-          - dependencies
-    - title: 👒 Dependencies
-=======
     - title: Breaking Changes 🛠
       labels:
         - Semver-Major
         - breaking-change
     - title: Exciting New Features 🎉
->>>>>>> 398fcca9
       labels:
         - dependencies